<project name="MAIN" default="install" basedir="."
  xmlns:artifact="antlib:org.apache.maven.artifact.ant">
 
  <!-- oooooooooooooooooooooooooooooooooooooooooooooooooooooooooooooooooooooooooooo -->
  <!-- oooooooooooooooooooooooooooooooooooooooooooooooooooooooooooooooooooooooooooo -->
  <!-- Properties expected:                                                         -->
  <!--   proj            (project)                                                  -->
  <!--   vers            (version)                                                  -->
  <!--   comp            (component)                                                -->
  <!--   gusConfigFile                                                              -->
  <!--   projectsDir                                                                -->
  <!--   clean                                                                      -->
  <!--   installDBSchema                                                            -->
  <!--   append                                                                     -->
  <!--   webPropFile                                                                -->
  <!--   tag                                                                        -->
  <!--   installConfigFile  optional, installs $GUS_HOME/gus.config from sample     -->
  <!--   publishDocs        optional, installs documentation pages (webinstall only)-->
  <!--   projectsDir                                                                -->
  <!--   svnurl             must present in dependent checkout targets              -->
  <!--   excludeChildren    optional, only presents in dependent checkout targets   -->
  <!--   useBranch          optional, only presents in dependent checkout targets   -->
  <!-- oooooooooooooooooooooooooooooooooooooooooooooooooooooooooooooooooooooooooooo -->
  <!-- oooooooooooooooooooooooooooooooooooooooooooooooooooooooooooooooooooooooooooo -->

  <!-- oooooooooooooooooooo Define additional resources oooooooooooooooooooo -->

  <path id="maven-ant-tasks.classpath" path="lib/maven-ant-tasks-2.1.3.jar" />
  <typedef resource="org/apache/maven/artifact/ant/antlib.xml"
           uri="antlib:org.apache.maven.artifact.ant"
           classpathref="maven-ant-tasks.classpath"/>
  <property name="buildLogDir" value="${targetDir}/.buildlog" />
  <property environment="env"/>
  <!-- optional SVN_USERNAME and/or SVN_PASSWORD shell env variables
       will be passed as -username and/or -password svn command args. -->
  <condition property="svn.opt.username"
             value="--username ${env.SVN_USERNAME}"
             else="">
    <isset property="env.SVN_USERNAME" />
  </condition>
  <condition property="svn.opt.password"
             value="--password ${env.SVN_PASSWORD}"
             else="">
    <isset property="env.SVN_PASSWORD" />
  </condition>
 
  <import file="${projectsDir}/${proj}/build.xml" />

  <!-- oooooooooooooooooooooooooooooooooooooooooooooooooooooooooooooooooooo -->
  <!-- oooooooooooooooooooooooooo  Main Targets ooooooooooooooooooooooooooo -->
  <!-- oooooooooooooooooooooooooooooooooooooooooooooooooooooooooooooooooooo -->

  <target name="install" depends="InstallInit">

    <!-- TEST -->
    <echo> proj=${proj} </echo>
    <echo> comp=${comp} </echo>
    <property name="initialTarget" value="install"/>
    
    <ant target="${proj}${comp}-Installation">
      <property name="project" value="${proj}"/>
      <property name="logger" value="${logger}"/>
    </ant>

    <replace dir="${targetDir}/bin" 
             propertyFile="${targetDir}/config/gus.config" > 
      <include name="**/*" />
      <replacefilter token="@perl@" property="perl"/>
      <replacefilter token="@targetDir@" value="${targetDir}" />
    </replace> 

    <!-- because the replace task clobbers permissions.  see ant bug #5661 -->
    <chmod perm="a+x">
      <fileset dir="${targetDir}/bin"/>
    </chmod>

    <echo message="Installation Complete"/>

  </target>


  <target name="webinstall" depends="WebInstallInit">
    <property name="initialTarget" value="webinstall"/>

    <ant target="${proj}${comp}-WebInstallation">
      <property name="project" value="${proj}"/>
    </ant>

    <antcall target="webinstall-postprocess" />
    
    <echo message="WebInstallation Complete"/>

  </target>  

  <target name="release">
    <ant target="${proj}-Release">
      <property name="project" value="${proj}"/>
    </ant>
  </target>  

  <target name="checkout">
    <!-- detect if the project exist -->
    <available property="project.present" file="${projectsDir}/${proj}" type="dir" />
    <!-- do not check out existing project -->
    <fail if="project.present">${proj} has already been checked out.</fail>
    
    <!-- otherwise, check out the project -->
    <ant target="defaultProjectCheckout">
      <property name="svnurl" value="${topsvnurl}"/>
      <property name="project" value="${proj}"/>
      <property name="version" value="${vers}"/>
    </ant>
  </target>  

  <target name="update">
    <!-- update the project itself -->
    <ant target="defaultProjectUpdate">
      <property name="project" value="${proj}"/>
    </ant>
  </target>

  <!-- oooooooooooooooooooooooooooooooooooooooooooooooooooooooooooooooooooo -->
  <!-- oooooooooooooooooooooooooo  Initialization ooooooooooooooooooooooooo -->
  <!-- oooooooooooooooooooooooooooooooooooooooooooooooooooooooooooooooooooo -->

  <target name="InstallInit" depends="validateTargetDir, checkoutProj,
                                     validateClean, hasConfigFile, selfBuildInfo"/>

  <target name="WebInstallInit" depends="validateTargetDir, checkoutProj,
                                     validateClean, hasConfigFile, selfBuildInfo"/>

  <target name="validateTargetDir">
    <fail unless="targetDir">
       Must provide -DtargetDir= property to specify where to build to
    </fail>

    <condition property="targetDirExists">
       <and>
         <available file="${targetDir}" />
         <isfalse value="${append}" />
       </and>
    </condition>  

    <fail if="targetDirExists">
      Error: Target directory ${targetDir} already exists and you have not set the 'append' property to true
    </fail>
  </target>

   <target name="validateClean" if="clean" depends="checkEmptyComponent">
      <fail if="notEmptyComponent">
         Build Error:  Cannot use -clean when building a specific component.  Either build the entire ${proj} project or build ${proj}${comp} without using "clean"
     </fail>
   <echo message="inside validateClean, comp is ${comp} and clean is ${clean}"/>
   </target>

   <target name="checkEmptyComponent">
     <condition property="notEmptyComponent">
       <not>
         <equals arg1="${comp}" arg2=""/>
       </not>
     </condition>
   </target>

   <target name="deleteOldJars" if="clean">
     <delete>
       <fileset dir="${targetDir}/lib/java" includes="*.jar"/>
     </delete>
     <delete>
       <fileset dir="${targetDir}/lib/java/db_driver" includes="*.jar"/>
     </delete>
     <delete>
       <fileset dir="${targetDir}/lib/java/not-deployed" includes="*.jar"/>
     </delete>
     <delete>
       <fileset dir="${targetDir}/lib/java" includes="*.zip"/>
     </delete>
   </target>

  <target name="hasConfigFile" depends="optionInstallConfigFile">
   <condition property="noConfigFile">
       <not>
         <available file="${targetDir}/config/gus.config" />
       </not>
    </condition>  

    <fail if="noConfigFile">
      Error: No gus.config file. Please run "mkdir -p ${targetDir}/config; cp ${projectsDir}/install/gus.config.sample ${targetDir}/config/gus.config" and edit ${targetDir}/config/gus.config as appropriate for your environment before try again.
    </fail>

  </target>  

  <target name="optionInstallConfigFile" if="installConfigFile">
    <mkdir dir="${targetDir}/config"/>
    <copy file="${projectsDir}/install/gus.config.sample" tofile="${targetDir}/config/gus.config" overwrite="false" verbose="true" />
  </target>

  <target name="checkoutProj" if="checkout">
    <echo>Top level check out</echo>
    <antcall target="cvsCheckOut">
      <param name="package" value="${proj}"/>
    </antcall>
  </target>  

  <target name="selfBuildInfo">
    <property name="project" value="install"/>
    <property name="component" value=""/>
    <antcall target="buildInfo" />
  </target>

  <!-- oooooooooooooooooooooooooooooooooooooooooooooooooooooooooooooooooooo -->
  <!-- oooooooooooooooooooooooooo  SUBROUTINES  ooooooooooooooooooooooooooo -->
  <!-- oooooooooooooooooooooooooooooooooooooooooooooooooooooooooooooooooooo -->

  <!-- oooooooooooooooooooo default project install ooooooooooooooooooooooo -->

  <target name="defaultProjectInstall">
    <concat destfile="${targetDir}/versions" append="yes">
      <fileset dir="${projectsDir}/${project}" >
         <include name="version"/>
      </fileset>
    </concat>
    
    <!-- Note: Maven-based projects should be built at the project level in the  -->
    <!--       project's build.xml -before- components are built, and should use -->
    <!--       code similar to that below.  If this is not done, Maven-based     -->
    <!--       components will still be built at the component level but will    -->
    <!--       lose any project-level benefits.  Omitting the "alreadyBuilt"     -->
    <!--       will cause Maven components to be built twice: at the project     -->
    <!--       and component levels.                                             -->
    <!--
      <target name="WDK-MavenInstallation">
        <ant target="mavenBuildProject">
          <property name="project" value="WDK"/>
        </ant>
        <property name="alreadyBuilt" value="true"/>
      </target>
    -->

  </target>

  <!-- ooooooooooooooooooo default component install oooooooooooooooooooooo -->

  <target name="defaultComponentInstall">
    <property name="componentDir" value="${projectsDir}/${project}/${component}"/>

    <echo message="."/>
    <echo message="Installing ${project}/${component}"/>

    <available property="componentAvail" file="${projectsDir}/${project}/${component}"/>
    <fail unless="componentAvail">
       Component directory ${projectsDir}/${project}/${component} not found.
    </fail>
    
    <antcall target="componentPartCopy">
      <param name="part" value="bin"/>
      <param name="to" value="bin"/>
      <param name="prefix" value=""/>
    </antcall>

    <antcall target="componentPartCopy">
      <param name="part" value="lib/xml"/>
      <param name="to" value="lib/xml"/>
      <param name="prefix" value=""/>
    </antcall>

    <antcall target="componentPartCopy">
      <param name="part" value="lib/rng"/>
      <param name="to" value="lib/rng"/>
      <param name="prefix" value=""/>
    </antcall>

    <antcall target="componentPartCopy">
      <param name="part" value="lib/yaml"/>
      <param name="to" value="lib/yaml"/>
      <param name="prefix" value=""/>
    </antcall>

    <antcall target="componentPartCopy">
      <param name="part" value="lib/dst"/>
      <param name="to" value="lib/dst"/>
      <param name="prefix" value=""/>
    </antcall>

    <antcall target="componentPartCopy">
      <param name="part" value="ontology"/>
      <param name="to" value="ontology"/>
      <param name="prefix" value=""/>
    </antcall>

    <antcall target="componentPartCopy">
      <param name="part" value="lib/gbrowse"/>
      <param name="to" value="lib/gbrowse"/>
      <param name="prefix" value=""/>
    </antcall>

    <antcall target="componentPartCopy">
      <param name="part" value="lib/jbrowse"/>
      <param name="to" value="lib/jbrowse"/>
      <param name="prefix" value=""/>
    </antcall>

    <antcall target="componentPartCopy">
      <param name="part" value="lib/xsl"/>
      <param name="to" value="lib/xsl"/>
      <param name="prefix" value=""/>
    </antcall>

    <antcall target="componentPartCopy">
      <param name="part" value="lib/sql"/>
      <param name="to" value="lib/sql"/>
      <param name="prefix" value=""/>
    </antcall>

    <antcall target="componentPartCopy">
      <param name="part" value="lib/wdk"/>
      <param name="to" value="lib/wdk"/>
      <param name="prefix" value=""/>
    </antcall>

    <chmod perm="+x">
      <fileset dir="${targetDir}/bin"/>
    </chmod>

    <antcall target="componentPartCopy">
      <param name="part" value="lib/perl"/>
      <param name="to" value="lib/perl"/>
      <param name="prefix" value="${project}/${component}/"/>
    </antcall>

    <antcall target="componentPartCopy">
      <param name="part" value="lib/conifer"/>
      <param name="to" value="lib/conifer"/>
      <param name="prefix" value=""/>
    </antcall>

    <antcall target="componentPartCopy">
      <param name="part" value="lib/R"/>
      <param name="to" value="lib/R"/>
      <param name="prefix" value="${component}/"/>
    </antcall>

    <antcall target="componentPartCopy">
      <param name="part" value="lib/java"/>
      <param name="to" value="lib/java"/>
      <param name="prefix" value=""/>
    </antcall>

    <antcall target="componentPartCopy">
      <param name="part" value="plugin/perl"/>
      <param name="to" value="lib/perl"/>
      <param name="prefix" value="${project}/${component}/Plugin/"/>
    </antcall>

    <antcall target="componentPartCopy">
      <param name="part" value="plugin"/>
      <param name="to" value="lib"/>
      <param name="exclude" value="perl"/>
      <param name="prefix" value=""/>
    </antcall>

    <antcall target="defaultPythonLibrary"/>
    
    <antcall target="componentPartCopy">
      <param name="part" value="config"/>
      <param name="to" value="config"/>
      <param name="prefix" value=""/>
    </antcall>

    <antcall target="componentPartCopy">
      <param name="part" value="doc"/>
      <param name="to" value="doc"/>
      <param name="prefix" value="${project}/${component}/"/>
    </antcall>

    <antcall target="componentPartCopy">
      <param name="part" value="test"/>
      <param name="to" value="test"/>
      <param name="prefix" value="${project}/${component}/"/>
    </antcall>
   
   <antcall target="defaultCCompile"/>
   
   <antcall target="defaultJavaCompile"/>   <!-- will run if non-maven -->
   <antcall target="mavenBuildComponent"/>  <!-- will run if manen -->
   
   <antcall target="componentPartCopy">
      <param name="part" value="data"/>
      <param name="to" value="data"/>
      <param name="prefix" value="${project}/${component}/"/>
    </antcall>


   <antcall target="componentPartCopy">
      <param name="part" value="metadata"/>
      <param name="to" value="metadata"/>
      <param name="prefix" value="${project}/${component}/"/>
    </antcall>


   <antcall target="componentPartCopy">
      <param name="part" value="lib/pipelines"/>
      <param name="to" value="lib/pipelines"/>
      <param name="prefix" value="${project}/${component}/"/>
    </antcall>

    <antcall target="buildInfo" />

  </target>

  
  <target name="checkHasPythonLib">
    <available property="hasPythonLib" file="${projectsDir}/${project}/${component}/lib/python"/>
  </target>
  
  <target name="defaultPythonLibrary" if="hasPythonLib" depends="checkHasPythonLib">
    <antcall target="componentPartCopy">
      <param name="part" value="lib/python"/>
      <param name="to" value="lib/python"/>
      <param name="prefix" value="${project}/${component}/"/>
    </antcall>
    <touch file="${targetDir}/lib/python/__init__.py"/>
    <touch file="${targetDir}/lib/python/${project}/__init__.py"/>
    <touch file="${targetDir}/lib/python/${project}/${component}/__init__.py"/>
  </target>
 
  <target name="checkHasCCode">
    <available property="hasCCode" file="${projectsDir}/${project}/${component}/src/c"/>
  </target>

  <target name="defaultCCompile" if="hasCCode"  depends="checkHasCCode">
    <apply executable="cc" dest="${targetDir}/bin" parallel="false" verbose="true" failonerror="true">
      <arg value="-o"/>
      <targetfile/>
      <srcfile/>
      <fileset dir="${projectsDir}/${project}/${component}/src/c" includes="*.c"/>
      <mapper type="glob" from="*.c" to="*"/>
    </apply>  
  </target>

  <target name="defaultJavaCompile" if="isNonMavenJava" depends="deleteMyClasses,checkNonMavenJava">
     <echo message="Java source found in non-maven component.  Building traditional way..."/>
     <mkdir dir="${projectsDir}/${project}/${component}/classes"/>
     <mkdir dir="${targetDir}/lib/java"/>
     <mkdir dir="${targetDir}/lib/java/db_driver"/>
     <mkdir dir="${targetDir}/lib/java/not-deployed"/>
     <javac srcdir="${projectsDir}/${project}/${component}/src/java" 
            destdir="${projectsDir}/${project}/${component}/classes"
        includeAntRuntime="false"
        fork="true"
        debug="on"
        tempdir="${projectsDir}/${project}/${component}/classes"
        memoryMaximumSize="256m">
        <classpath>
           <fileset dir="${targetDir}/lib/java/">
              <include name="*.jar"/>
           </fileset>
           <fileset dir="${targetDir}/lib/java/db_driver">
              <include name="*.jar"/>
           </fileset>
           <fileset dir="${targetDir}/lib/java/db_driver">
              <include name="*.zip"/>
           </fileset>
           <fileset dir="${targetDir}/lib/java/not-deployed">
              <include name="*.jar"/>
           </fileset>
        </classpath>
     </javac>
    
     <!-- copy over resource files -->
     <antcall target="compileResources" />

     <copy todir="${projectsDir}/${project}/${component}/classes/META-INF">
       <fileset dir="${componentDir}" >
         <include name="META-INF/**"/>
         <exclude name="**/CVS/*" />
       </fileset>
     </copy>

     <jar basedir="${projectsDir}/${project}/${component}/classes" 
          destfile="${targetDir}/lib/java/${project}-${component}.jar"/>
  </target>   

  <target name="compileResources" if="hasResources" depends="checkIfHaveResources">
    <copy todir="${projectsDir}/${project}/${component}/classes/">
      <fileset dir="${projectsDir}/${project}/${component}/src/resources" />
    </copy>
  </target>

  <target name="checkIfHaveResources">
    <available property="hasResources" file="${projectsDir}/${project}/${component}/src/resources"/>
  </target>

  <target name="checkNonMavenJava" depends="checkIfMavenComponent,checkIfHaveJava">
    <condition property="isNonMavenJava">
      <and>
        <not>
          <isset property="isMavenComponent"/>
        </not>
        <isset property="hasJava"/>
      </and>
    </condition>
  </target>
  
  <target name="checkIfHaveJava">
      <available property="hasJava" file="${projectsDir}/${project}/${component}/src/java"/>
  </target>

  <target name="checkIfCleanAndHaveJava" depends="checkIfHaveJava">
       <condition property="cleanAndHasJava">
          <and>
             <isset property="hasJava"/>
             <isset property="clean"/>
          </and>
       </condition>
  </target>

  <target name="deleteMyClasses" if="cleanAndHasJava" 
           depends="checkIfCleanAndHaveJava">
    <delete>
      <fileset dir="${projectsDir}/${project}/${component}/classes"/>
    </delete>
    <delete file="${targetDir}/lib/java/${project}-${component}.jar"/>
    <echo message="deleted all old classes, clean is ${clean} and has java is ${hasJava}"/>
  </target>

  <!-- oooooooooooooooooooo default web install ooooooooooooooooooooooooooo -->

  <target name="defaultWebComponentInstall">
    <property name="componentDir" value="${projectsDir}/${project}/${component}"/>

    <echo message="."/>
    <echo message="Installing web ${project}/${component}"/>

    <available property="componentAvail" file="${projectsDir}/${project}/${component}"/>
    <fail unless="componentAvail">
       Component directory ${projectsDir}/${project}/${component} not found.
    </fail>

    <!-- if the file exists, it does not copy over -->
    <antcall target="webComponentPartCopy">
      <param name="part" value="htdocs"/>
      <param name="to" value="${htdocsTargetDir}"/>
    </antcall>

    <antcall target="webComponentPartCopy">
      <param name="part" value="html"/>
      <param name="to" value="${htdocsTargetDir}"/>
    </antcall>

    <antcall target="webComponentPartCopy">
      <param name="part" value="cgi-bin"/>
      <param name="to" value="${cgibinTargetDir}"/>
    </antcall>

    <antcall target="webComponentPartCopy">
      <param name="part" value="cgi-lib"/>
      <param name="to" value="${cgilibTargetDir}"/>
    </antcall>

    <antcall target="webComponentPartCopy">
      <param name="part" value="conf"/>
      <param name="to" value="${confTargetDir}"/>
    </antcall>

    <antcall target="webComponentPartCopy">
      <param name="part" value="webapp"/>
      <param name="to" value="${webappTargetDir}"/>
    </antcall>

    <antcall target="webComponentPartCopy">
      <param name="part" value="servlets"/>
      <param name="to" value="${servletsTargetDir}"/>
    </antcall>

    <antcall target="buildInfo" />

  </target>  

  <!-- oooooooooooooooooo Yarn Installation ooooooooooooooooooooo -->

  <target name="installYarnBin" depends="yarnBinCheck" unless="hasYarnBin">
    <!-- unpack yarn tgz into targetDirectory -->
    <echo message="Installing yarn binary"/>
    <mkdir dir="${targetDir}/lib/yarn"/>
    <mkdir dir="${targetDir}/bin"/>
    <exec executable="tar"
          dir="${targetDir}/lib/yarn"
          failonerror="true"
          failifexecutionfails="true">
      <arg line="xzf ${projectsDir}/install/lib/yarn.tar.gz --strip-components 1"/>
    </exec>
    <symlink overwrite="true" link="${targetDir}/bin/yarn" resource="${targetDir}/lib/yarn/bin/yarn"/>
  </target>

  <target name="yarnBinCheck">
    <available property="hasYarnBin" file="${targetDir}/bin/yarn"/>
  </target>

  <target name="installYarnDepsForInstallProject">
    <echo>Installing yarn deps</echo>
    <exec executable="yarn"
          dir="${projectsDir}/install"
          failonerror="true"
          failifexecutionfails="true">
    </exec>
  </target>

  <!-- oooooooooooooooooo Documentation Generation ooooooooooooooooooooo -->

  <!-- For now can only build docs for maven projects -->
  <target name="generateDocs" if="publishDocs">
<<<<<<< HEAD
    <echo>Generating Documentation for ${project}</echo>
    <!-- Javadoc is broken in the latest Java 11 we have access to; will wait on
         greater access to later releases (11.0.2 should do it) to uncomment -->
    <!--<exec dir="${projectsDir}/${relativeBuildDir}"
          executable="mvn"
          failonerror="true"
          failifexecutionfails="true">
      <arg line="javadoc:javadoc"/>-->
      <!-- Broken by Java 11 and replaced by RAML documentation (see below) -->
      <!--<arg line="enunciate:docs"/>-->
      <!--<arg line="- -quiet"/>
      <arg line="-Dmaven.repo.local=${mvnRepo}"/>
    </exec>-->
=======
    <echo>Generating Documentation for ${relativeBuildDir}</echo>
    <!-- comment until we figure out how to run javadoc on Java 11
    <exec dir="${projectsDir}/${relativeBuildDir}"
           executable="mvn"
           failonerror="true"
           failifexecutionfails="true">
       <arg line="javadoc:javadoc"/>
       <arg line="enunciate:docs"/>
       <arg line="- -quiet"/>
       <arg line="-Dmaven.repo.local=${mvnRepo}"/>
    </exec>
    -->
>>>>>>> 4df0cf9d
  </target>

  <target name="checkWebInstall">
    <condition property="isWebInstall">
      <equals arg1="${initialTarget}" arg2="webinstall"/>
    </condition>
  </target>

  <target name="checkWebInstallAndPublish" depends="checkWebInstall">
    <condition property="isWebInstallAndPublish">
      <and>
        <isset property="isWebInstall"/>
        <isset property="publishDocs"/>
      </and>
    </condition>
  </target>

  <target name="publishDocs" depends="checkWebInstallAndPublish" if="isWebInstallAndPublish">
    <echo>Publishing Documentation for ${relativeBuildDir}</echo>
    <copy todir="${htdocsTargetDir}/docs/${relativeBuildDir}" failonerror="false">
      <fileset dir="${projectsDir}/${relativeBuildDir}/target/site" includes="**"/>
    </copy>
  </target>

  <!-- ooooooooooooooooooo Maven-related targets ooooooooooooooooooooooo -->

  <target name="mavenCleanInstall">
    <exec dir="${projectsDir}/${relativeBuildDir}"
           executable="mvn"
           failonerror="true"
           failifexecutionfails="true">
       <arg line="clean"/>
       <arg line="install"/>
       <arg line="--quiet"/>
       <arg line="-Dmaven.test.skip=true"/>
       <arg line="-Dmaven.repo.local=${mvnRepo}"/>
    </exec>
  </target>

  <target name="checkIfMavenProject">
    <available property="isMavenProject" file="${projectsDir}/${project}/pom.xml"/>
  </target>

  <target name="checkIfMavenComponent">
    <available property="isMavenComponent" file="${projectsDir}/${project}/${component}/pom.xml"/>
  </target>

  <target name="mavenBuildProject" if="isMavenProject" depends="checkIfMavenProject">
    <echo>Building Maven Project: ${project}</echo>
    <!-- build the project with maven -->
    <ant target="mavenCleanInstall">
      <property name="relativeBuildDir" value="${project}"/>
    </ant>
    <ant target="generateDocs">
      <property name="relativeBuildDir" value="${project}"/>
    </ant>
    <ant target="publishDocs">
      <property name="relativeBuildDir" value="${project}"/>
    </ant>
  </target>

  <target name="checkAlreadyBuilt" unless="alreadyBuilt">
    <property name="alreadyBuilt" value="false"/>
  </target>

  <target name="mavenBuildComponent" if="isMavenComponent" depends="checkIfMavenComponent,checkAlreadyBuilt">
    <echo>Building Maven Component: ${project}/${component}, Already built? ${alreadyBuilt}</echo>
    <!-- build component only if not already built at the project level -->
    <ant target="conditionalMavenCleanInstall">
      <property name="relativeBuildDir" value="${project}/${component}"/>
    </ant>
    <!-- deploy artifacts for this component -->
    <ant target="deployMavenArtifacts">
      <property name="project" value="${project}"/>
      <property name="component" value="${component}"/>
    </ant>
    <!-- generate documentation for this component -->
    <ant target="conditionalGenerateDocs">
      <property name="relativeBuildDir" value="${project}/${component}"/>
    </ant>
    <ant target="publishDocs">
      <property name="relativeBuildDir" value="${project}/${component}"/>
    </ant>
  </target>

  <target name="conditionalMavenCleanInstall" unless="${alreadyBuilt}">
    <ant target="mavenCleanInstall"/>
  </target>

  <target name="conditionalGenerateDocs" unless="${alreadyBuilt}">
    <ant target="generateDocs"/>
  </target>

  <target name="deployMavenArtifacts">

    <!-- copy generated build file to gus_home -->
    <copy todir="${targetDir}/lib/java" flatten="true">
      <fileset dir="${projectsDir}/${project}/${component}/target" >
        <include name="*.jar"/>
        <include name="*.war"/>
        <include name="*.ear"/>
      </fileset>
    </copy>
    
    <!-- gather dependencies from this maven project -->
    <artifact:dependencies filesetId="depsFileset" useScope="runtime">
      <localRepository path="${mvnRepo}"/>
      <pom file="${projectsDir}/${project}/${component}/pom.xml"/>
    </artifact:dependencies>

    <!-- copy dependency jars to gus_home lib -->
    <copy todir="${targetDir}/lib/java" flatten="true">
      <fileset refid="depsFileset"/>
    </copy>
  
  </target>
  
  <!-- oooooooooooooooooooo utility subroutines  ooooooooooooooooooooooo -->

  <target name="componentPartCopy">
    <available property="partAvailable" file="${componentDir}/${part}"/>
    <antcall target="componentPartCopySub"/>
  </target>  

  <target name="componentPartCopySub" if="partAvailable">
    <mkdir dir="${targetDir}/${to}/${prefix}"/>
    
    <copy todir="${targetDir}/${to}/${prefix}">
      <fileset dir="${componentDir}/${part}" >
        <include name="**"/>
        <exclude name="**/CVS/*" />
        <exclude name="${exclude}/" />
      </fileset>
    </copy>
  </target>  

  <target name="webComponentPartCopy">
    <available property="partAvailable" file="${componentDir}/${part}"/>
    <antcall target="webComponentPartCopySub"/>
  </target>  

  <target name="webComponentPartCopySub" if="partAvailable">
    <mkdir dir="${to}"/>

    <copy todir="${to}">
      <fileset dir="${componentDir}/${part}" >
        <include name="**"/>
        <exclude name="**/CVS/*" />
        <exclude name="${exclude}/" />
      </fileset>
    </copy>
  </target>  

  <target name="configFile">
    <property name="cFile" value="${cFileSrcDir}/${cFileName}"/>
    <property name="cFileTarget" value="${targetDir}/config/${cFileName}"/>

    <copy file="${cFile}" toDir="${targetDir}/config"/>

    <available file="${cFileTarget}" property="cFileTargetExists"/>

    <fail unless="cFileTargetExists">
      Error: You must configure the file ${cFileTarget}.  To create it, copy ${cFileTarget}.sample to ${cFileTarget} and edit ${cFileTarget}, giving it the proper values for your installation. 
    </fail>
  </target>  

  <target name="webinstall-postprocess">

    <available file="${cgibinTargetDir}" type="dir" property="cgibinTargetDir.present"/>
    <available file="${webappTargetDir}" type="dir" property="webappTargetDir.present"/>
    <antcall target="webinstall-cgi-bin" />
    <antcall target="webinstall-webapp" />

  </target>

  <target name="webinstall-cgi-bin" if="cgibinTargetDir.present">

    <replace dir="${cgibinTargetDir}" 
             propertyFile="${targetDir}/config/gus.config" > 
      <include name="**/*" />
      <replacefilter token="@perl@" property="perl"/>
      <replacefilter token="@targetDir@" value="${targetDir}" />
    </replace> 

    <!-- because the replace task clobbers permissions.  see ant bug #5661 -->
    <chmod perm="+x">
      <fileset dir="${cgibinTargetDir}" />
    </chmod>

  </target>

  <target name="webinstall-webapp" if="webappTargetDir.present">

    <echo>Copying default and custom tags...</echo>

    <mkdir dir="${webappTargetDir}/WEB-INF/tags/imp"/>

    <!--  remove all tags first -->
    <delete>
      <fileset dir="${webappTargetDir}/WEB-INF/tags/imp" includes="*.tag"/>
    </delete>

    <!-- need to copy the default tags from WDK first -->
    <copy todir="${webappTargetDir}/WEB-INF/tags/imp">
      <fileset dir="${webappTargetDir}/WEB-INF/tags/wdk">
        <include name="*.tag"/>
      </fileset>
    </copy>

    <!-- lastly, copy custom tags from site, and overwrite existing ones -->
    <available file="${webappTargetDir}/WEB-INF/tags/site" type="dir" property="siteDir.present"/>
    <antcall target="copyCustomTags"/>

  </target>

  <target name="copyCustomTags" if="siteDir.present">
    <copy todir="${webappTargetDir}/WEB-INF/tags/imp" overwrite="true">
      <fileset dir="${webappTargetDir}/WEB-INF/tags/site">
        <include name="*.tag"/>
      </fileset>
    </copy>
  </target>

  <target name="buildInfo" depends="svnInfo,recordBuildState" />

  <target name="recordBuildState">
    <mkdir dir="${buildLogDir}" />

    <condition property="svninfo" value="${svnInfoOut}">
      <isset property="svnInfoOut"/>
    </condition>
    <condition property="svninfo" value="NA">
      <not><isset property="svnInfoOut"/></not>
    </condition>

    <condition property="svnstat" value="${svnStatOut}">
      <isset property="svnStatOut"/>
    </condition>
    <condition property="svnstat" value="NA">
      <not><isset property="svnStatOut"/></not>
    </condition>

    <tstamp>
      <format property="tstamp" pattern="yyyy/MM/dd HH:mm:ss"/>
    </tstamp>
  
    <propertyfile comment="Build Information"
                  file="${buildLogDir}/gus-build-state.log">
      <entry key="!Last.build.initialTarget"
             value="${initialTarget}"/>
      <entry key="!Last.build.component"
             value="${proj}${comp}"/>
      <entry key="!Last.build.timestamp"
             value="${tstamp}"/>
      <entry key="!Last.build"
             value="${proj}${comp} @ ${tstamp}"/>
      <entry key="${project}.${component}.buildtime"
             type="date"
             pattern="yyyy/MM/dd HH:mm:ss"
             value="now"/>
      <entry key="${project}.svn.info"
             value="${svninfo}"/>
      <entry key="${project}.svn.status"
             value="${svnstat}"/>
    </propertyfile>
  </target>  

  <target name="svnInfo" if="can.do.svn" depends="canDoSvn">
    <mkdir dir="${buildLogDir}" />
    <property name="svninfopropfile" value="${buildLogDir}/svn.info.${project}.properties" />
    <exec dir="${projectsDir}" 
           executable="sh"
           failonerror="false"
           failifexecutionfails="false">
       <arg line="-c"/>
       <arg line="'svn info ${project} > ${svninfopropfile}'"/>
    </exec>
   <!-- exec outputproperty sometimes returns incomplete data so
        we write to file and load that to an Ant property.
        Related? https://bz.apache.org/bugzilla/show_bug.cgi?id=53449
    -->
    <loadfile property="svnInfoOut" srcFile="${svninfopropfile}"/>
    <!-- delete file="${svninfopropfile}"/ -->
    <!-- we care less about losing outputproperty for stats, 
         more about overhead of file intermediates -->
    <exec dir="${projectsDir}" 
           executable="sh"
           outputproperty="svnStatOut"
           failonerror="false"
           failifexecutionfails="false">
       <arg line="-c"/>
       <arg line="'svn status ${project}'"/>
    </exec>
  </target>

  <target name="canDoSvn">
      <property environment="env" />
      <condition property="can.do.svn">
         <and>
           <available file="${projectsDir}/${project}/.svn" type="dir" />
           <available file="svn" type="file">
             <filepath>
               <pathelement path="${env.PATH}"/>
             </filepath>
           </available>
         </and>
      </condition>
  </target>

  <!-- oooooooooooooooooooo default project release ooooooooooooooooooooooo -->

  <target name="defaultProjectRelease">

    <delete quiet="true">
        <fileset dir="${projectsDir}/cleanroom"/>
    </delete>
    <mkdir dir="${projectsDir}/cleanroom"/>

    <cvs  cvsRoot="${cvsroot}" command="rtag -b ${tag} ${project}"/>

    <cvs package="install" cvsRoot="${cvsroot}" 
         dest="${projectsDir}/cleanroom" />
    
    <cvs package="${project}" tag="${tag}" cvsRoot="${cvsroot}" 
         dest="${projectsDir}/cleanroom" />
    
    <property name="tarfile" 
              value="${projectsDir}/cleanroom/${project}_${tag}.tar"/>

    <tar destfile="${tarfile}" 
         basedir="${projectsDir}/cleanroom"
         excludes="**/CVS/**"/>

    <gzip zipfile="${tarfile}.gz" src="${tarfile}"/>

  </target>


  <!-- oooooooooooooooooooo default project checkout ooooooooooooooooooooooo -->

  <target name="defaultProjectCheckout">
    
    <!-- the trunkflag is composed properly in the dependencies -->
    <condition property="svnflag" value="trunk">
      <or>
        <not>
          <or>
            <isset property="branch" />
            <isset property="useBranch" />
          </or>
        </not>
        <equals arg1="${useBranch}" arg2="false"/>
      </or>
    </condition>
    <condition property="svnflag" value="branches/${version}">
      <and>
        <or>
          <isset property="branch" />
          <isset property="useBranch" />
        </or>
        <not>
          <equals arg1="${useBranch}" arg2="false"/>
        </not>
      </and>
    </condition>

    <echo> Checking out ${project} (${svnflag}) from ${svnurl}/${svnflag}... </echo>
    
    <!-- check out the project from svn -->
    <exec dir="${projectsDir}" executable="svn">
      <arg line="co"/>
      <arg line="${svn.opt.username}"/>
      <arg line="${svn.opt.password}"/>
      <arg line="${svnurl}/${svnflag} ${project}"/>
    </exec>

    <!-- try to checkout dependencies -->
    <antcall target="checkoutDependencies" />
  </target>
  
  <target name="checkoutDependencies" unless="excludeChildren">
    <!-- run dependency check out-->
    <ant target="${project}-ChildCheckout">
      <property name="project" value="${project}"/>
      <property name="version" value="${version}"/>
    </ant>
  </target>

  <!-- oooooooooooooooooooo default project update ooooooooooooooooooooooo -->

  <target name="defaultProjectUpdate">
  
    <echo> Update ${projectsDir}/${project}... </echo>

    <!-- detect if the project exist -->
    <available property="project.present" file="${projectsDir}/${proj}" type="dir" />

    <!-- do not update non-existing project -->
    <fail unless="project.present">${proj} hasn't been checked out yet.</fail>
    <!-- update the project from svn -->
    <exec dir="${projectsDir}/${project}" 
          executable="svn"
          failonerror="true">
      <arg line="update"/>
      <arg line="${svn.opt.username}"/>
      <arg line="${svn.opt.password}"/>
    </exec>

    <!-- try to update dependencies -->
    <antcall target="updateDependencies" />
  </target>

  <target name="updateDependencies" unless="excludeChildren">
    <!-- update the dependencies of the project -->
    <ant target="${project}-ChildUpdate">
      <property name="project" value="${project}"/>
    </ant>
   
  </target>

</project>

<|MERGE_RESOLUTION|>--- conflicted
+++ resolved
@@ -609,34 +609,19 @@
 
   <!-- For now can only build docs for maven projects -->
   <target name="generateDocs" if="publishDocs">
-<<<<<<< HEAD
     <echo>Generating Documentation for ${project}</echo>
     <!-- Javadoc is broken in the latest Java 11 we have access to; will wait on
-         greater access to later releases (11.0.2 should do it) to uncomment -->
-    <!--<exec dir="${projectsDir}/${relativeBuildDir}"
+         greater access to later releases (11.0.2 should do it) to uncomment
+    <exec dir="${projectsDir}/${relativeBuildDir}"
           executable="mvn"
           failonerror="true"
           failifexecutionfails="true">
-      <arg line="javadoc:javadoc"/>-->
-      <!-- Broken by Java 11 and replaced by RAML documentation (see below) -->
-      <!--<arg line="enunciate:docs"/>-->
-      <!--<arg line="- -quiet"/>
+      <arg line="javadoc:javadoc"/>
+      <arg line="enunciate:docs"/>
+      <arg line="- -quiet"/>
       <arg line="-Dmaven.repo.local=${mvnRepo}"/>
-    </exec>-->
-=======
-    <echo>Generating Documentation for ${relativeBuildDir}</echo>
-    <!-- comment until we figure out how to run javadoc on Java 11
-    <exec dir="${projectsDir}/${relativeBuildDir}"
-           executable="mvn"
-           failonerror="true"
-           failifexecutionfails="true">
-       <arg line="javadoc:javadoc"/>
-       <arg line="enunciate:docs"/>
-       <arg line="- -quiet"/>
-       <arg line="-Dmaven.repo.local=${mvnRepo}"/>
     </exec>
     -->
->>>>>>> 4df0cf9d
   </target>
 
   <target name="checkWebInstall">
